mod util;
use rand::Rng;
use util::common;

// Integration tests are ignored by default
#[ignore]
#[tokio::test]
async fn test_scheduled_job() {
    let conn = common::init_database().await;
    let mut rng = rand::thread_rng();
    let test_num = rng.gen_range(1..100000);
    let test_table_name = format!("products_test_{}", test_num);
    common::init_test_table(&test_table_name, &conn).await;
    let job_name = format!("job_{}", test_num);

    common::init_embedding_svc_url(&conn).await;

    // initialize a job
    let _ = sqlx::query(&format!(
        "SELECT vectorize.table(
        job_name => '{job_name}',
        \"table\" => '{test_table_name}',
        primary_key => 'product_id',
        columns => ARRAY['product_name'],
        transformer => 'sentence-transformers/all-MiniLM-L6-v2',
        schedule => '* * * * *'
    );"
    ))
    .execute(&conn)
    .await
    .expect("failed to init job");

    // should be exactly 1 job in the queue
    let rowcount = common::row_count(&format!("pgmq.q_vectorize_jobs"), &conn).await;
    assert!(rowcount >= 1);

    // embedding should be updated after few seconds
    tokio::time::sleep(tokio::time::Duration::from_secs(3)).await;

    let result = sqlx::query(&format!(
        "SELECT vectorize.search(
        job_name => '{job_name}',
        query => 'mobile devices',
        return_columns => ARRAY['product_name'],
        num_results => 3
    );"
    ))
    .execute(&conn)
    .await
    .expect("failed to select from test_table");
    // 3 rows returned
    assert_eq!(result.rows_affected(), 3);
}

#[ignore]
#[tokio::test]
async fn test_drop_table_triggers_job_deletion() {
    let conn = common::init_database().await;
    let mut rng = rand::thread_rng();
    let test_num = rng.gen_range(1..100000);
    let test_table_name = format!("drop_test_table_{}", test_num);
    let job_name = format!("job_{}", test_num);

    common::init_test_table(&test_table_name, &conn).await;

    let create_job_query = format!(
        "SELECT vectorize.table(
            job_name => '{job_name}',
            \"table\" => '{test_table_name}',
            primary_key => 'product_id',
            columns => ARRAY['product_name'],
            transformer => 'sentence-transformers/all-MiniLM-L6-v2'
        );"
    );
    sqlx::query(&create_job_query)
        .execute(&conn)
        .await
        .expect("failed to create job");

    // Check row count in vectorize.job before dropping the table
    let rowcount_before = common::row_count("vectorize.job", &conn).await;
    assert!(rowcount_before >= 1);

    // Drop the test table
    let drop_table_query = format!("DROP TABLE public.{test_table_name};");
    sqlx::query(&drop_table_query)
        .execute(&conn)
        .await
        .expect("failed to drop table");

    // Check row count in vectorize.job after dropping the table
    let rowcount_after = common::row_count("vectorize.job", &conn).await;
    assert_eq!(
        rowcount_after,
        rowcount_before - 1,
        "Job was not deleted after table drop"
    );

    // Verify the specific job no longer exists in vectorize.job
<<<<<<< HEAD
    let job_exists:bool = sqlx::query_scalar(&format!(
=======
    let job_exists: bool = sqlx::query_scalar(&format!(
>>>>>>> 2d8ccb02
        "SELECT EXISTS (SELECT 1 FROM vectorize.job WHERE name = '{job_name}');"
    ))
    .fetch_one(&conn)
    .await
    .expect("failed to check job existence");

    assert!(
        !job_exists,
        "Job associated with table `{test_table_name}` was not deleted after table drop"
    );
}

#[ignore]
#[tokio::test]
async fn test_scheduled_single_table() {
    let conn = common::init_database().await;
    let mut rng = rand::thread_rng();
    let test_num = rng.gen_range(1..100000);
    let test_table_name = format!("products_test_{}", test_num);
    common::init_test_table(&test_table_name, &conn).await;
    let job_name = format!("job_{}", test_num);

    common::init_embedding_svc_url(&conn).await;

    // initialize a job
    let _ = sqlx::query(&format!(
        "SELECT vectorize.table(
        job_name => '{job_name}',
        \"table\" => '{test_table_name}',
        primary_key => 'product_id',
        columns => ARRAY['product_name'],
        transformer => 'sentence-transformers/all-MiniLM-L6-v2',
        table_method => 'append',
        schedule => '* * * * *'
    );"
    ))
    .execute(&conn)
    .await
    .expect("failed to init job");

    // should be exactly 1 job in the queue
    let rowcount = common::row_count(&format!("pgmq.q_vectorize_jobs"), &conn).await;
    assert!(rowcount >= 1);

    // embedding should be updated after few seconds
    tokio::time::sleep(tokio::time::Duration::from_secs(3)).await;

    let result = sqlx::query(&format!(
        "SELECT vectorize.search(
        job_name => '{job_name}',
        query => 'mobile devices',
        return_columns => ARRAY['product_name'],
        num_results => 3
    );"
    ))
    .execute(&conn)
    .await
    .expect("failed to select from test_table");
    // 3 rows returned
    assert_eq!(result.rows_affected(), 3);
}

#[ignore]
#[tokio::test]
async fn test_realtime_append_fail() {
    let conn = common::init_database().await;
    let mut rng = rand::thread_rng();
    let test_num = rng.gen_range(1..100000);
    let test_table_name = format!("products_test_{}", test_num);
    common::init_test_table(&test_table_name, &conn).await;
    let job_name = format!("job_{}", test_num);

    common::init_embedding_svc_url(&conn).await;
    // initialize a job
    let result = sqlx::query(&format!(
        "SELECT vectorize.table(
        job_name => '{job_name}',
        \"table\" => '{test_table_name}',
        primary_key => 'product_id',
        columns => ARRAY['product_name'],
        transformer => 'sentence-transformers/all-MiniLM-L6-v2',
        table_method => 'append',
        schedule => 'realtime'
    );"
    ))
    .execute(&conn)
    .await;
    // realtime + append is not supported
    assert!(result.is_err());
}

#[ignore]
#[tokio::test]
async fn test_realtime_job() {
    let conn = common::init_database().await;
    common::init_embedding_svc_url(&conn).await;
    let mut rng = rand::thread_rng();
    let test_num = rng.gen_range(1..100000);
    let test_table_name = format!("products_test_{}", test_num);
    common::init_test_table(&test_table_name, &conn).await;
    let job_name = format!("job_{}", test_num);

    // initialize a job
    let _ = sqlx::query(&format!(
        "SELECT vectorize.table(
        job_name => '{job_name}',
        \"table\" => '{test_table_name}',
        primary_key => 'product_id',
        columns => ARRAY['product_name', 'description'],
        transformer => 'sentence-transformers/all-MiniLM-L6-v2',
        schedule => 'realtime'
    );"
    ))
    .execute(&conn)
    .await
    .expect("failed to init job");

    let search_results =
        common::search_with_retry(&conn, "mobile devices", &job_name, 10, 2, 3, None)
            .await
            .expect("failed to exec search");
    assert_eq!(search_results.len(), 3);

    let random_product_id = rng.gen_range(0..100000);

    let insert_query = format!(
        "INSERT INTO \"{test_table_name}\"(product_id, product_name, description, product_category, price)
        VALUES ({random_product_id}, 'car tester', $$a product for testing car's components$$, 'electronics', 10.99);"
    );

    // insert a new row
    let _result = sqlx::query(&insert_query)
        .execute(&conn)
        .await
        .expect("failed to insert into test_table");

    // index will need to rebuild
    tokio::time::sleep(tokio::time::Duration::from_secs(5 as u64)).await;
    let search_results =
        common::search_with_retry(&conn, "car testing devices", &job_name, 10, 2, 3, None)
            .await
            .expect("failed to exec search");

    let mut found_it = false;
    for row in search_results {
        let row: common::SearchResult = serde_json::from_value(row.search_results).unwrap();
        if row.product_id == random_product_id {
            assert_eq!(row.product_name, "car tester");
            assert_eq!(row.product_id, random_product_id);
            found_it = true;
        }
    }
    assert!(found_it);

    // test with some double dollar quote string data
    let random_product_id = rng.gen_range(0..100000);

    let insert_query = format!(
        "INSERT INTO \"{test_table_name}\"(product_id, product_name, description, product_category, price)
        VALUES ({random_product_id}, 'messy-product', $DELIM$the $$quick brown fox jump's over the lazy dog$DELIM$, 'product', 10.99);"
    );

    // insert a new row
    let _result = sqlx::query(&insert_query)
        .execute(&conn)
        .await
        .expect("failed to insert into test_table");

    // index will need to rebuild
    tokio::time::sleep(tokio::time::Duration::from_secs(5 as u64)).await;
    let search_results =
        common::search_with_retry(&conn, "messy-product", &job_name, 10, 2, 3, None)
            .await
            .expect("failed to exec search");

    let mut found_it = false;
    for row in search_results {
        let row: common::SearchResult = serde_json::from_value(row.search_results).unwrap();
        if row.product_id == random_product_id {
            assert_eq!(row.product_name, "messy-product");
            assert_eq!(row.product_id, random_product_id);
            found_it = true;
        }
    }
    assert!(found_it);
}

#[ignore]
#[tokio::test]
async fn test_rag() {
    let conn = common::init_database().await;
    common::init_embedding_svc_url(&conn).await;
    let mut rng = rand::thread_rng();
    let test_num = rng.gen_range(1..100000);
    let test_table_name = format!("products_test_{}", test_num);
    common::init_test_table(&test_table_name, &conn).await;
    let agent_name = format!("agent_{}", test_num);

    // initialize
    let _ = sqlx::query(&format!(
        "SELECT vectorize.init_rag(
            agent_name => '{agent_name}',
            table_name => '{test_table_name}',
            unique_record_id => 'product_id',
            \"column\" => 'description',
            transformer => 'sentence-transformers/all-MiniLM-L6-v2'
    );"
    ))
    .execute(&conn)
    .await
    .expect("failed to init job");

    // must be able to conduct vector search on agent tables
    let search_results =
        common::search_with_retry(&conn, "mobile devices", &agent_name, 10, 2, 3, None)
            .await
            .expect("failed to exec search");
    assert_eq!(search_results.len(), 3);
}

#[ignore]
#[tokio::test]
async fn test_rag_alternate_schema() {
    let conn = common::init_database().await;
    common::init_embedding_svc_url(&conn).await;
    let mut rng = rand::thread_rng();
    let test_num = rng.gen_range(1..100000);
    let test_table_name = format!("products_test_{}", test_num);
    common::init_test_table(&test_table_name, &conn).await;
    let agent_name = format!("agent_{}", test_num);

    // initialize
    let _ = sqlx::query(&format!(
        "SELECT vectorize.init_rag(
            agent_name => '{agent_name}',
            table_name => '{test_table_name}',
            unique_record_id => 'product_id',
            \"column\" => 'description',
            transformer => 'sentence-transformers/all-MiniLM-L6-v2'
    );"
    ))
    .execute(&conn)
    .await
    .expect("failed to init job");

    // must be able to conduct vector search on agent tables
    let search_results =
        common::search_with_retry(&conn, "mobile devices", &agent_name, 10, 2, 3, None)
            .await
            .expect("failed to exec search");
    assert_eq!(search_results.len(), 3);
}

#[ignore]
#[tokio::test]
async fn test_static() {
    // a static test. intended for use across extension version updates
    // run this test on one branch, update the extension version, then run it again
    let conn = common::init_database().await;
    common::init_embedding_svc_url(&conn).await;
    let mut rng = rand::thread_rng();
    let test_table_name = "products_test_static";
    common::init_test_table(&test_table_name, &conn).await;
    let job_name = "static_test_job";

    // initialize a job
    let _ = sqlx::query(&format!(
        "SELECT vectorize.table(
        job_name => '{job_name}',
        \"table\" => '{test_table_name}',
        primary_key => 'product_id',
        columns => ARRAY['product_name', 'description'],
        transformer => 'sentence-transformers/all-MiniLM-L6-v2',
        schedule => 'realtime',
        table_method => 'join'
    );"
    ))
    .execute(&conn)
    .await
    .expect("failed to init job");

    // TEST BASIC SEARCH FUNCTIONALITY
    let search_results =
        common::search_with_retry(&conn, "mobile devices", &job_name, 10, 2, 3, None)
            .await
            .expect("failed to exec search");
    assert_eq!(search_results.len(), 3);

    // TEST INSERT TRIGGER
    let random_product_id = rng.gen_range(1..100000);

    let insert_query = format!(
        "INSERT INTO \"{test_table_name}\"(product_id, product_name, description, product_category, price)
        VALUES ({random_product_id}, 'car tester', 'a product for testing cars', 'electronics', 10.99);"
    );

    // insert a new row
    let _result = sqlx::query(&insert_query)
        .execute(&conn)
        .await
        .expect("failed to insert into test_table");

    // index will need to rebuild
    tokio::time::sleep(tokio::time::Duration::from_secs(5 as u64)).await;
    let search_results =
        common::search_with_retry(&conn, "car testing products", &job_name, 10, 2, 3, None)
            .await
            .expect("failed to exec search");

    let mut found_it = false;
    for row in search_results.iter() {
        let row: common::SearchResult = serde_json::from_value(row.search_results.clone()).unwrap();
        if row.product_id == random_product_id {
            assert_eq!(row.product_name, "car tester");
            found_it = true;
        }
    }
    assert!(found_it, "resulting records: {:?}", search_results);

    // TEST UPDATE TRIGGER
    let update_query = format!(
        "UPDATE \"{test_table_name}\" SET
            product_name = 'cat food', description = 'a product for feeding cats'
        WHERE product_id = {random_product_id};"
    );
    let _result = sqlx::query(&update_query)
        .execute(&conn)
        .await
        .expect("failed to insert into test_table");
    // index will need to rebuild
    tokio::time::sleep(tokio::time::Duration::from_secs(5 as u64)).await;
    let search_results = common::search_with_retry(&conn, "cat food", &job_name, 10, 2, 20, None)
        .await
        .expect("failed to exec search");

    let mut found_it = false;
    for row in search_results.iter() {
        let row: common::SearchResult = serde_json::from_value(row.search_results.clone()).unwrap();
        if row.product_id == random_product_id {
            assert_eq!(row.product_name, "cat food");
            assert_eq!(row.description, "a product for feeding cats");
            found_it = true;
        }
    }
    assert!(found_it, "resulting records: {:?}", search_results);
}

#[ignore]
#[tokio::test]
async fn test_realtime_tabled() {
    let conn = common::init_database().await;
    common::init_embedding_svc_url(&conn).await;
    let mut rng = rand::thread_rng();
    let test_num = rng.gen_range(1..100000);
    let test_table_name = format!("products_test_{}", test_num);
    common::init_test_table(&test_table_name, &conn).await;
    let job_name = format!("job_{}", test_num);

    // initialize a job
    let _ = sqlx::query(&format!(
        "SELECT vectorize.table(
        job_name => '{job_name}',
        \"table\" => '{test_table_name}',
        primary_key => 'product_id',
        columns => ARRAY['product_name'],
        transformer => 'sentence-transformers/all-MiniLM-L6-v2',
        schedule => 'realtime',
        table_method => 'join'
    );"
    ))
    .execute(&conn)
    .await
    .expect("failed to init job");

    let search_results =
        common::search_with_retry(&conn, "mobile devices", &job_name, 10, 2, 3, None)
            .await
            .expect("failed to exec search");
    assert_eq!(search_results.len(), 3);

    let random_product_id = rng.gen_range(0..100000);

    // insert a new row
    let insert_query = format!(
        "INSERT INTO \"{test_table_name}\"(product_id, product_name, description, product_category, price)
        VALUES ({random_product_id}, 'car tester', 'a product for testing cars', 'electronics', 10.99);"
    );
    let _result = sqlx::query(&insert_query)
        .execute(&conn)
        .await
        .expect("failed to insert into test_table");

    // index will need to rebuild
    tokio::time::sleep(tokio::time::Duration::from_secs(5 as u64)).await;
    let search_results =
        common::search_with_retry(&conn, "car testing devices", &job_name, 10, 2, 3, None)
            .await
            .expect("failed to exec search");

    let mut found_it = false;
    for row in search_results {
        let row: common::SearchResult = serde_json::from_value(row.search_results).unwrap();
        if row.product_id == random_product_id {
            assert_eq!(row.product_name, "car tester");
            found_it = true;
        }
    }
    assert!(found_it);

    // `join` method must have a view created
    let select = format!(
        "SELECT product_id, product_name, description, embeddings, embeddings_updated_at FROM vectorize.{job_name}_view"
    );
    let result = sqlx::query(&select)
        .fetch_all(&conn)
        .await
        .expect("failed to query project view");

    // 41 rows should be returned
    assert!(result.len() == 41);
}

#[ignore]
#[tokio::test]
async fn test_filter_join() {
    let conn = common::init_database().await;
    common::init_embedding_svc_url(&conn).await;
    let mut rng = rand::thread_rng();
    let test_num = rng.gen_range(1..100000);
    let test_table_name = format!("products_test_{}", test_num);
    common::init_test_table(&test_table_name, &conn).await;
    let job_name = format!("job_{}", test_num);

    // initialize a job using `join` method
    let _ = sqlx::query(&format!(
        "SELECT vectorize.table(
        job_name => '{job_name}',
        \"table\" => '{test_table_name}',
        primary_key => 'product_id',
        columns => ARRAY['product_name'],
        transformer => 'sentence-transformers/all-MiniLM-L6-v2',
        schedule => 'realtime',
        table_method => 'join'
    );"
    ))
    .execute(&conn)
    .await
    .expect("failed to init job");

    let filter = "product_id = 1".to_string();
    let search_results =
        common::search_with_retry(&conn, "mobile devices", &job_name, 10, 2, 1, Some(filter))
            .await
            .expect("failed to exec search");
    assert_eq!(search_results.len(), 1);
    let result_val = search_results[0].search_results.clone();
    let product_id_val = result_val["product_id"]
        .as_i64()
        .expect("failed parsing product id");
    assert_eq!(product_id_val, 1);

    let filter = "product_id = 1 and product_name ilike 'pencil'".to_string();
    let search_results = common::search_with_retry(
        &conn,
        "some random query",
        &job_name,
        10,
        2,
        1,
        Some(filter),
    )
    .await
    .expect("failed to exec search");
    assert_eq!(search_results.len(), 1);
    let result_val = search_results[0].search_results.clone();
    let product_id_val = result_val["product_id"]
        .as_i64()
        .expect("failed parsing product id");
    assert_eq!(product_id_val, 1);
}

#[ignore]
#[tokio::test]
async fn test_filter_append() {
    let conn = common::init_database().await;
    common::init_embedding_svc_url(&conn).await;
    let mut rng = rand::thread_rng();
    let test_num = rng.gen_range(1..100000);
    let test_table_name = format!("products_test_{}", test_num);
    common::init_test_table(&test_table_name, &conn).await;
    let job_name = format!("job_{}", test_num);

    // initialize a job using `join` method
    let _ = sqlx::query(&format!(
        "SELECT vectorize.table(
        job_name => '{job_name}',
        \"table\" => '{test_table_name}',
        primary_key => 'product_id',
        columns => ARRAY['product_name'],
        transformer => 'sentence-transformers/all-MiniLM-L6-v2',
        table_method => 'append'
    );"
    ))
    .execute(&conn)
    .await
    .expect("failed to init job");

    let filter = "product_id = 2".to_string();
    let search_results =
        common::search_with_retry(&conn, "mobile devices", &job_name, 10, 2, 1, Some(filter))
            .await
            .expect("failed to exec search");
    assert_eq!(search_results.len(), 1);
    let result_val = search_results[0].search_results.clone();
    let product_id_val = result_val["product_id"]
        .as_i64()
        .expect("failed parsing product id");
    assert_eq!(product_id_val, 2);
}

#[ignore]
#[tokio::test]
async fn test_index_dist_type_hnsw_cosine() {
    let conn = common::init_database().await;
    common::init_embedding_svc_url(&conn).await;

    let dist_type = "pgv_hnsw_cosine";
    let test_num: u32 = rand::thread_rng().gen_range(1..100000);
    let test_table_name = format!("products_test_{}", test_num);
    let job_name = format!("job_{}", test_num);

    common::init_test_table(&test_table_name, &conn).await;

    let query = format!(
        "SELECT vectorize.table(
        job_name => '{job_name}',
        \"table\" => '{test_table_name}',
        primary_key => 'product_id',
        columns => ARRAY['product_name'],
        index_dist_type => '{dist_type}',
        transformer => 'sentence-transformers/all-MiniLM-L6-v2',
        schedule => 'realtime'
    );",
        job_name = job_name,
        test_table_name = test_table_name,
        dist_type = dist_type,
    );

    let result = sqlx::query(&query).execute(&conn).await;

    assert!(
        result.is_ok(),
        "pgv_hnsw_cosine index_dist_type should pass but failed with: {:?}",
        result.err()
    );

    // Now perform a search operation to ensure it passes
    let search_query = format!(
        "SELECT * FROM vectorize.search(
            job_name => '{job_name}',
            query => 'search query',
            return_columns => ARRAY['product_name'],
            num_results => 10
        );",
        job_name = job_name
    );

    let search_result = sqlx::query(&search_query).fetch_all(&conn).await;

    // Assert that the search operation is successful
    assert!(
        search_result.is_ok(),
        "Search operation failed with pgv_hnsw_cosine distribution type: {:?}",
        search_result.err()
    );
}

#[tokio::test]
#[ignore]
async fn test_index_dist_type_hnsw_l2() {
    let conn = common::init_database().await;
    common::init_embedding_svc_url(&conn).await;

    let dist_type = "pgv_hnsw_l2";
    let test_num: u32 = rand::thread_rng().gen_range(1..100000);
    let test_table_name = format!("products_test_{}", test_num);
    let job_name = format!("job_{}", test_num);

    // Initialize the test table and job
    common::init_test_table(&test_table_name, &conn).await;
    let _ = sqlx::query(&format!(
        "SELECT vectorize.table(
            job_name => '{job_name}',
            \"table\" => '{test_table_name}',
            primary_key => 'product_id',
            columns => ARRAY['product_name'],
            index_dist_type => '{dist_type}',
            transformer => 'sentence-transformers/all-MiniLM-L6-v2',
            schedule => 'realtime'
        );",
        job_name = job_name,
        test_table_name = test_table_name,
        dist_type = dist_type,
    ))
    .execute(&conn)
    .await
    .expect("failed to initialize job");

    // Directly call vectorize.search to perform a search operation
    let search_query = format!(
        "SELECT * FROM vectorize.search(
            job_name => '{job_name}',
            query => 'search query',
            return_columns => ARRAY['product_name'],
            num_results => 10
        );",
        job_name = job_name
    );

    let search_result = sqlx::query(&search_query).fetch_all(&conn).await;

    // Assert that the search operation fails as expected with pgv_hnsw_l2
    assert!(
        search_result.is_err(),
        "Expected search with pgv_hnsw_l2 to fail, but it succeeded."
    );
}

#[tokio::test]
#[ignore]
async fn test_index_dist_type_hnsw_ip() {
    let conn = common::init_database().await;
    common::init_embedding_svc_url(&conn).await;

    let dist_type = "pgv_hnsw_ip";
    let test_num: u32 = rand::thread_rng().gen_range(1..100000);
    let test_table_name = format!("products_test_{}", test_num);
    let job_name = format!("job_{}", test_num);

    // Initialize the test table and job
    common::init_test_table(&test_table_name, &conn).await;
    let _ = sqlx::query(&format!(
        "SELECT vectorize.table(
            job_name => '{job_name}',
            \"table\" => '{test_table_name}',
            primary_key => 'product_id',
            columns => ARRAY['product_name'],
            index_dist_type => '{dist_type}',
            transformer => 'sentence-transformers/all-MiniLM-L6-v2',
            schedule => 'realtime'
        );",
        job_name = job_name,
        test_table_name = test_table_name,
        dist_type = dist_type,
    ))
    .execute(&conn)
    .await
    .expect("failed to initialize job");

    // Directly call vectorize.search to perform a search operation
    let search_query = format!(
        "SELECT * FROM vectorize.search(
            job_name => '{job_name}',
            query => 'search query',
            return_columns => ARRAY['product_name'],
            num_results => 10
        );",
        job_name = job_name
    );

    let search_result = sqlx::query(&search_query).fetch_all(&conn).await;

    // Assert that the search operation fails as expected with pgv_hnsw_l2
    assert!(
        search_result.is_err(),
        "Expected search with pgv_hnsw_ip to fail, but it succeeded."
    );
}

#[ignore]
#[tokio::test]
async fn test_private_hf_model() {
    let conn = common::init_database().await;
    let mut rng = rand::thread_rng();
    let test_num = rng.gen_range(1..100000);
    let test_table_name = format!("products_test_{}", test_num);
    common::init_test_table(&test_table_name, &conn).await;
    let job_name = format!("job_{}", test_num);

    common::init_embedding_svc_url(&conn).await;

    let hf_api_key = std::env::var("HF_API_KEY").expect("HF_API_KEY must be set");

    let mut tx = conn.begin().await.unwrap();

    sqlx::query(&format!(
        "set vectorize.embedding_service_api_key to '{hf_api_key}'"
    ))
    .execute(&mut *tx)
    .await
    .unwrap();

    // initialize a job
    let created = sqlx::query(&format!(
        "SELECT vectorize.table(
        job_name => '{job_name}',
        \"table\" => '{test_table_name}',
        primary_key => 'product_id',
        columns => ARRAY['product_name'],
        transformer => 'chuckhend/private-model',
        schedule => 'realtime'
    );"
    ))
    .execute(&mut *tx)
    .await;

    tx.commit().await.unwrap();

    assert!(created.is_ok(), "Failed with error: {:?}", created);

    // embedding should be updated after few seconds
    tokio::time::sleep(tokio::time::Duration::from_secs(3)).await;

    let result = sqlx::query(&format!(
        "SELECT vectorize.search(
        job_name => '{job_name}',
        query => 'mobile devices',
        return_columns => ARRAY['product_name'],
        num_results => 3
    );"
    ))
    .execute(&conn)
    .await
    .expect("failed to select from test_table");
    // 3 rows returned
    assert_eq!(result.rows_affected(), 3);
}

#[ignore]
#[tokio::test]
async fn test_diskann_cosine() {
    let conn = common::init_database().await;
    let mut rng = rand::thread_rng();
    let test_num = rng.gen_range(1..100000);
    let test_table_name = format!("products_test_{}", test_num);
    common::init_test_table(&test_table_name, &conn).await;
    let job_name = format!("job_diskann_{}", test_num);

    common::init_embedding_svc_url(&conn).await;
    // initialize a job
    let result = sqlx::query(&format!(
        "SELECT vectorize.table(
        job_name => '{job_name}',
        \"table\" => '{test_table_name}',
        primary_key => 'product_id',
        columns => ARRAY['product_name'],
        transformer => 'sentence-transformers/all-MiniLM-L6-v2',
        index_dist_type => 'vsc_diskann_cosine',
        schedule => 'realtime'
    );"
    ))
    .execute(&conn)
    .await;
    assert!(result.is_ok());

    let search_results: Vec<common::SearchJSON> =
        match util::common::search_with_retry(&conn, "mobile devices", &job_name, 10, 2, 3, None)
            .await
        {
            Ok(results) => results,
            Err(e) => {
                eprintln!("Error: {:?}", e);
                panic!("failed to exec search on diskann");
            }
        };
    assert_eq!(search_results.len(), 3);
}

#[ignore]
#[tokio::test]
async fn test_cohere() {
    let conn = common::init_database().await;
    let mut rng = rand::thread_rng();
    let test_num = rng.gen_range(1..100000);
    let test_table_name = format!("products_test_{}", test_num);
    common::init_test_table(&test_table_name, &conn).await;
    let job_name = format!("cohere_{}", test_num);

    let hf_api_key = std::env::var("CO_API_KEY").expect("CO_API_KEY must be set");

    let mut tx = conn.begin().await.unwrap();

    sqlx::query(&format!("set vectorize.cohere_api_key to '{hf_api_key}'"))
        .execute(&mut *tx)
        .await
        .unwrap();

    common::init_embedding_svc_url(&conn).await;
    // initialize a job
    let result = sqlx::query(&format!(
        "SELECT vectorize.table(
        job_name => '{job_name}',
        \"table\" => '{test_table_name}',
        primary_key => 'product_id',
        columns => ARRAY['product_name'],
        transformer => 'cohere/embed-multilingual-light-v3.0',
        schedule => 'realtime'
    );"
    ))
    .execute(&mut *tx)
    .await;
    tx.commit().await.unwrap();
    assert!(result.is_ok());

    let search_results: Vec<common::SearchJSON> =
        util::common::search_with_retry(&conn, "mobile devices", &job_name, 10, 2, 3, None)
            .await
            .unwrap();
    assert_eq!(search_results.len(), 3);
}<|MERGE_RESOLUTION|>--- conflicted
+++ resolved
@@ -97,11 +97,7 @@
     );
 
     // Verify the specific job no longer exists in vectorize.job
-<<<<<<< HEAD
-    let job_exists:bool = sqlx::query_scalar(&format!(
-=======
     let job_exists: bool = sqlx::query_scalar(&format!(
->>>>>>> 2d8ccb02
         "SELECT EXISTS (SELECT 1 FROM vectorize.job WHERE name = '{job_name}');"
     ))
     .fetch_one(&conn)
