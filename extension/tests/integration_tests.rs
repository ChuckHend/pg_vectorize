--- conflicted
+++ resolved
@@ -997,13 +997,10 @@
 
     // Ensure vectorize.job is unaffected
     let final_job_count = common::row_count("vectorize.job", &conn).await;
-<<<<<<< HEAD
     assert_eq!(
         final_job_count, 0,
         "vectorize.job should remain unaffected by unrelated table drops"
     );
-=======
-    assert_eq!(final_job_count, 0, "vectorize.job should remain unaffected by unrelated table drops");
 }
 
 #[ignore]
@@ -1071,5 +1068,4 @@
     assert_eq!(rows[4].2, "ed into sm");
     assert_eq!(rows[5].2, "aller piec");
     assert_eq!(rows[6].2, "es.");
->>>>>>> 1b481907
 }