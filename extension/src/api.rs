--- conflicted
+++ resolved
@@ -257,13 +257,8 @@
 /// -- ["This is a sample tex", "t to demonstrate ch", "unking."]
 /// ```
 #[pg_extern]
-<<<<<<< HEAD
-fn chunk_text_temp(document: &str, max_characters: i32) -> Vec<String> {
-    let splitter = TextSplitter::new(max_characters as usize);
-=======
 fn chunk_text(document: &str, max_characters: i64) -> Vec<String> {
     let max_chars_usize = max_characters as usize;
     let splitter = TextSplitter::new(max_chars_usize);
->>>>>>> 376bbe66
     splitter.chunks(document).map(|s| s.to_string()).collect()
 }