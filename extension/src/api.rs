--- conflicted
+++ resolved
@@ -17,13 +17,9 @@
     args: default!(pgrx::Json, "'{}'"),
     schema: default!(&str, "'public'"),
     update_col: default!(String, "'last_updated_at'"),
-<<<<<<< HEAD
     index_dist_type: default!(types::IndexDist, "'pgv_hnsw_cosine'"),
-    transformer: default!(&str, "'text-embedding-ada-002'"),
+    transformer: default!(&str, "'openai/text-embedding-ada-002'"),
     // search_alg is now deprecated
-=======
-    transformer: default!(&str, "'openai/text-embedding-ada-002'"),
->>>>>>> a70cb40f
     search_alg: default!(types::SimilarityAlg, "'pgv_cosine_similarity'"),
     table_method: default!(types::TableMethod, "'join'"),
     // cron-like for a cron based update model, or 'realtime' for a trigger-based
@@ -38,13 +34,9 @@
         primary_key,
         Some(serde_json::to_value(args).expect("failed to parse args")),
         Some(update_col),
-<<<<<<< HEAD
         index_dist_type.into(),
-        transformer,
+        &model,
         // search_alg is now deprecated
-=======
-        &model,
->>>>>>> a70cb40f
         search_alg.into(),
         table_method.into(),
         schedule,
@@ -110,13 +102,9 @@
         unique_record_id,
         None,
         None,
-<<<<<<< HEAD
         index_dist_type.into(),
-        transformer,
+        &transformer_model,
         // search_alg is now deprecated
-=======
-        &transformer_model,
->>>>>>> a70cb40f
         search_alg.into(),
         table_method.into(),
         schedule,
