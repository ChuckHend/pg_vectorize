--- conflicted
+++ resolved
@@ -181,14 +181,7 @@
 /// -- ["This is a sample tex", "t to demonstrate ch", "unking."]
 /// ```
 #[pg_extern]
-<<<<<<< HEAD
 fn chunk_text(document: &str, max_characters: i32) -> Vec<String> {
     let splitter = TextSplitter::new(max_characters as usize);
     splitter.chunks(document).map(|s| s.to_string()).collect()
 }
-=======
-fn chunk_text(document: &str, max_characters: usize) -> Vec<String> {
-    let splitter = TextSplitter::new(max_characters);
-    splitter.chunks(document).collect()
-}
->>>>>>> 67e87bac
