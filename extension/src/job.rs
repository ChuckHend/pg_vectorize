use anyhow::Result;

use crate::executor::{create_batches, new_rows_query, new_rows_query_join};
use crate::guc::BATCH_SIZE;
use crate::init::VECTORIZE_QUEUE;
use crate::util;

use pgrx::prelude::*;
use tiktoken_rs::cl100k_base;
use vectorize_core::transformers::types::Inputs;
use vectorize_core::types::{
<<<<<<< HEAD
    IndexDist, JobMessage, JobParams, JobType, SimilarityAlg, TableMethod, VectorizeMeta,
=======
    JobMessage, JobParams, JobType, Model, SimilarityAlg, TableMethod, VectorizeMeta,
>>>>>>> a70cb40f
};

/// called by the trigger function when a table is updated
/// handles enqueueing the embedding transform jobs
#[pg_extern]
fn _handle_table_update(job_name: &str, record_ids: Vec<String>, inputs: Vec<String>) {
    // get the job metadata
    if record_ids.len() != inputs.len() {
        error!("record_ids and inputs must be the same length");
    }
    let project_meta: VectorizeMeta = if let Ok(js) = util::get_vectorize_meta_spi(job_name) {
        js
    } else {
        error!("failed to get project metadata");
    };

    // create Input objects
    let bpe = cl100k_base().unwrap();
    let mut new_inputs: Vec<Inputs> = Vec::new();
    for (record_id, input) in record_ids.into_iter().zip(inputs.into_iter()) {
        let token_estimate = bpe.encode_with_special_tokens(&input).len() as i32;
        new_inputs.push(Inputs {
            record_id,
            inputs: input.trim().to_owned(),
            token_estimate,
        })
    }

    // create the job message
    let job_message = JobMessage {
        job_name: job_name.to_string(),
        job_meta: project_meta,
        inputs: new_inputs,
    };

    // send the job message to the queue
    let query = format!(
        "select pgmq.send('{VECTORIZE_QUEUE}', '{}');",
        serde_json::to_string(&job_message).unwrap()
    );
    let _ran: Result<_, spi::Error> = Spi::connect(|mut c| {
        let _r = c.update(&query, None, None)?;
        Ok(())
    });
}

static TRIGGER_FN_PREFIX: &str = "vectorize.handle_update_";

/// creates a function that can be called by trigger
pub fn create_trigger_handler(job_name: &str, input_columns: &[String], pkey: &str) -> String {
    let input_cols = input_columns.join(", ");
    let select_cols = generate_select_cols(input_columns);
    format!(
        "
CREATE OR REPLACE FUNCTION {TRIGGER_FN_PREFIX}{job_name}()
RETURNS TRIGGER AS $$
DECLARE
    record_id_array TEXT[] := ARRAY[]::TEXT[];
    inputs_array TEXT[] := ARRAY[]::TEXT[];
    r RECORD;
BEGIN
    FOR r IN SELECT {pkey} as pkey, {input_cols} FROM new_table LOOP
    record_id_array := array_append(record_id_array, r.pkey::text);
        inputs_array := array_append(inputs_array, {select_cols} );
    END LOOP;
    PERFORM vectorize._handle_table_update(
        '{job_name}',
        record_id_array::TEXT[],
        inputs_array
    );
    RETURN NULL;
END;
$$ LANGUAGE plpgsql;    
"
    )
}

// creates the trigger for a row update
// these triggers use transition tables
// transition tables cannot be specified for triggers with more than one event
// so we create two triggers instead
pub fn create_event_trigger(job_name: &str, schema: &str, table_name: &str, event: &str) -> String {
    format!(
        "
CREATE OR REPLACE TRIGGER vectorize_{event_name}_trigger_{job_name}
AFTER {event} ON {schema}.{table_name}
REFERENCING NEW TABLE AS new_table
FOR EACH STATEMENT
EXECUTE FUNCTION vectorize.handle_update_{job_name}();",
        event_name = event.to_lowercase()
    )
}

fn generate_select_cols(inputs: &[String]) -> String {
    inputs
        .iter()
        .map(|item| format!("r.{item}"))
        .collect::<Vec<String>>()
        .join("|| ' ' ||")
}

// creates batches of embedding jobs
// typically used on table init
pub fn initalize_table_job(
    job_name: &str,
    job_params: &JobParams,
    job_type: &JobType,
<<<<<<< HEAD
    index_dist_type: IndexDist,
    transformer: &str,
    // search_alg is now deprecated
=======
    transformer: &Model,
>>>>>>> a70cb40f
    search_alg: SimilarityAlg,
) -> Result<()> {
    // start with initial batch load
    let rows_need_update_query: String = match job_params.table_method {
        TableMethod::append => new_rows_query(job_name, job_params),
        TableMethod::join => new_rows_query_join(job_name, job_params),
    };
    let mut inputs: Vec<Inputs> = Vec::new();
    let bpe = cl100k_base().unwrap();
    let _: Result<_, spi::Error> = Spi::connect(|c| {
        let rows = c.select(&rows_need_update_query, None, None)?;
        for row in rows {
            let ipt = row["input_text"]
                .value::<String>()?
                .expect("input_text is null");
            let token_estimate = bpe.encode_with_special_tokens(&ipt).len() as i32;
            inputs.push(Inputs {
                record_id: row["record_id"]
                    .value::<String>()?
                    .expect("record_id is null"),
                inputs: ipt.trim().to_owned(),
                token_estimate,
            });
        }
        Ok(())
    });

    let max_batch_size = BATCH_SIZE.get();
    let batches = create_batches(inputs, max_batch_size);
    let vectorize_meta = VectorizeMeta {
        name: job_name.to_string(),
        // TODO: in future, lookup job id once this gets put into use
        // job_id is currently not used, job_name is unique
        job_id: 0,
        job_type: job_type.clone(),
        params: serde_json::to_value(job_params.clone()).unwrap(),
<<<<<<< HEAD
        index_dist_type: index_dist_type.clone().into(),
        transformer: transformer.to_string(),
        // search_alg is now deprecated
=======
        transformer: transformer.clone(),
>>>>>>> a70cb40f
        search_alg: search_alg.clone(),
        last_completion: None,
    };
    for b in batches {
        let job_message = JobMessage {
            job_name: job_name.to_string(),
            job_meta: vectorize_meta.clone(),
            inputs: b,
        };
        let query = format!(
            "select pgmq.send('{VECTORIZE_QUEUE}', '{}');",
            serde_json::to_string(&job_message)
                .unwrap()
                .replace('\'', "''")
        );
        let _ran: Result<_, spi::Error> = Spi::connect(|mut c| {
            let _r = c.update(&query, None, None)?;
            Ok(())
        });
    }
    Ok(())
}

#[cfg(test)]
mod tests {
    use super::*;

    #[test]
    fn test_create_update_trigger_single() {
        let job_name = "another_job";
        let table_name = "another_table";

        let expected = format!(
            "
CREATE OR REPLACE TRIGGER vectorize_update_trigger_another_job
AFTER UPDATE ON myschema.another_table
REFERENCING NEW TABLE AS new_table
FOR EACH STATEMENT
EXECUTE FUNCTION vectorize.handle_update_another_job();"
        );
        let result = create_event_trigger(job_name, "myschema", table_name, "UPDATE");
        assert_eq!(expected, result);
    }

    #[test]
    fn test_create_insert_trigger_single() {
        let job_name = "another_job";
        let table_name = "another_table";

        let expected = format!(
            "
CREATE OR REPLACE TRIGGER vectorize_insert_trigger_another_job
AFTER INSERT ON myschema.another_table
REFERENCING NEW TABLE AS new_table
FOR EACH STATEMENT
EXECUTE FUNCTION vectorize.handle_update_another_job();"
        );
        let result = create_event_trigger(job_name, "myschema", table_name, "INSERT");
        assert_eq!(expected, result);
    }
}<|MERGE_RESOLUTION|>--- conflicted
+++ resolved
@@ -9,11 +9,7 @@
 use tiktoken_rs::cl100k_base;
 use vectorize_core::transformers::types::Inputs;
 use vectorize_core::types::{
-<<<<<<< HEAD
-    IndexDist, JobMessage, JobParams, JobType, SimilarityAlg, TableMethod, VectorizeMeta,
-=======
     JobMessage, JobParams, JobType, Model, SimilarityAlg, TableMethod, VectorizeMeta,
->>>>>>> a70cb40f
 };
 
 /// called by the trigger function when a table is updated
@@ -121,13 +117,9 @@
     job_name: &str,
     job_params: &JobParams,
     job_type: &JobType,
-<<<<<<< HEAD
     index_dist_type: IndexDist,
-    transformer: &str,
+    transformer: &Model,
     // search_alg is now deprecated
-=======
-    transformer: &Model,
->>>>>>> a70cb40f
     search_alg: SimilarityAlg,
 ) -> Result<()> {
     // start with initial batch load
@@ -164,13 +156,9 @@
         job_id: 0,
         job_type: job_type.clone(),
         params: serde_json::to_value(job_params.clone()).unwrap(),
-<<<<<<< HEAD
         index_dist_type: index_dist_type.clone().into(),
-        transformer: transformer.to_string(),
+        transformer: transformer.clone(),
         // search_alg is now deprecated
-=======
-        transformer: transformer.clone(),
->>>>>>> a70cb40f
         search_alg: search_alg.clone(),
         last_completion: None,
     };
