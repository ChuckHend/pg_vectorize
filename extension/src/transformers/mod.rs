--- conflicted
+++ resolved
@@ -85,7 +85,6 @@
     let timeout = EMBEDDING_REQ_TIMEOUT_SEC.get();
 
     match transformer.source {
-<<<<<<< HEAD
         ModelSource::Ollama => {
             // Call the embeddings generation function
             let embeddings = generate_embeddings(embedding_request);
@@ -94,11 +93,7 @@
                 Err(e) => error!("error getting embeddings: {}", e)
             }
         },
-=======
-        ModelSource::Ollama | ModelSource::Tembo => {
-            error!("Ollama/Tembo transformer not implemented yet")
-        }
->>>>>>> aae5a6de
+
         ModelSource::OpenAI | ModelSource::SentenceTransformers => {
             match runtime
                 .block_on(async { openai_embedding_request(embedding_request, timeout).await })
