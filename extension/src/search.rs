use crate::guc;
use crate::init;
use crate::job::{create_event_trigger, create_trigger_handler, initalize_table_job};
use crate::transformers::http_handler::sync_get_model_info;
use crate::transformers::openai;
use crate::transformers::transform;
use crate::util;

use anyhow::{Context, Result};
use pgrx::prelude::*;
use vectorize_core::transformers::ollama::check_model_host;
use vectorize_core::types::{self, Model, ModelSource, TableMethod, VectorizeMeta};

#[allow(clippy::too_many_arguments)]
pub fn init_table(
    job_name: &str,
    schema: &str,
    table: &str,
    columns: Vec<String>,
    primary_key: &str,
    args: Option<serde_json::Value>,
    update_col: Option<String>,
    index_dist_type: types::IndexDist,
    transformer: &Model,
    // search_alg is now deprecated
    search_alg: types::SimilarityAlg,
    table_method: types::TableMethod,
    // cron-like for a cron based update model, or 'realtime' for a trigger-based
    schedule: &str,
) -> Result<String> {
    // validate table method
    // realtime is only compatible with the join method
    if schedule == "realtime" && table_method != TableMethod::join {
        error!("realtime schedule is only compatible with the join table method");
    }

    let arguments = match serde_json::to_value(args) {
        Ok(a) => a,
        Err(e) => {
            error!("invalid json for argument `args`: {}", e);
        }
    };

    let api_key = match arguments.get("api_key") {
        Some(k) => Some(serde_json::from_value::<String>(k.clone())?),
        None => None,
    };

    // get prim key type
    let pkey_type = init::get_column_datatype(schema, table, primary_key)?;
    init::init_pgmq()?;

    // certain embedding services require an API key, e.g. openAI
    // key can be set in a GUC, so if its required but not provided in args, and not in GUC, error
    match transformer.source {
        ModelSource::OpenAI => {
            let openai_key = match api_key.clone() {
                Some(k) => k,
                None => match guc::get_guc(guc::VectorizeGuc::OpenAIKey) {
                    Some(k) => k,
                    None => {
                        error!("failed to get API key from GUC");
                    }
                },
            };
            openai::validate_api_key(&openai_key)?;
        }
        ModelSource::SentenceTransformers => {
            // make sure transformer exists
            sync_get_model_info(&transformer.fullname, api_key.clone())
                .context("transformer does not exist")?;
        }
<<<<<<< HEAD
        ModelSource::Ollama => {
            let url = match guc::get_guc(guc::VectorizeGuc::OllamaServiceUrl) {
               Some(k) => k,
               None => {
                   error!("failed to get Ollama url from GUC");
               }
            };
            let res = check_model_host(&url);
            match res{
                Ok(_) =>{
                    info!("Model host active!")
                },
                Err(e) => {
                    error!("Error with model host: {:?}", e)
                }
            }
=======
        ModelSource::Ollama | ModelSource::Tembo => {
            error!("Ollama/Tembo not implemented for search yet");
>>>>>>> aae5a6de
        }
    }

    let valid_params = types::JobParams {
        schema: schema.to_string(),
        table: table.to_string(),
        columns: columns.clone(),
        update_time_col: update_col,
        table_method: table_method.clone(),
        primary_key: primary_key.to_string(),
        pkey_type,
        api_key: api_key.clone(),
        schedule: schedule.to_string(),
    };
    let params =
        pgrx::JsonB(serde_json::to_value(valid_params.clone()).expect("error serializing params"));

    // write job to table
    let init_job_q = init::init_job_query();
    // using SPI here because it is unlikely that this code will be run anywhere but inside the extension.
    // background worker will likely be moved to an external container or service in near future
    let ran: Result<_, spi::Error> = Spi::connect(|mut c| {
        match c.update(
            &init_job_q,
            None,
            Some(vec![
                (PgBuiltInOids::TEXTOID.oid(), job_name.into_datum()),
                (
                    PgBuiltInOids::TEXTOID.oid(),
                    index_dist_type.to_string().into_datum(),
                ),
                (
                    PgBuiltInOids::TEXTOID.oid(),
                    transformer.to_string().into_datum(),
                ),
                (
                    PgBuiltInOids::TEXTOID.oid(),
                    // search_alg is now deprecated
                    search_alg.to_string().into_datum(),
                ),
                (PgBuiltInOids::JSONBOID.oid(), params.into_datum()),
            ]),
        ) {
            Ok(_) => (),
            Err(e) => {
                error!("error creating job: {}", e);
            }
        }
        Ok(())
    });
    if ran.is_err() {
        error!("error creating job");
    }
    let init_embed_q =
        init::init_embedding_table_query(job_name, transformer, &valid_params, &index_dist_type);

    let ran: Result<_, spi::Error> = Spi::connect(|mut c| {
        for q in init_embed_q {
            let _r = c.update(&q, None, None)?;
        }
        Ok(())
    });
    if let Err(e) = ran {
        error!("error creating embedding table: {}", e);
    }
    match schedule {
        "realtime" => {
            // setup triggers
            // create the trigger if not exists
            let trigger_handler = create_trigger_handler(job_name, &columns, primary_key);
            let insert_trigger = create_event_trigger(job_name, schema, table, "INSERT");
            let update_trigger = create_event_trigger(job_name, schema, table, "UPDATE");
            let _: Result<_, spi::Error> = Spi::connect(|mut c| {
                let _r = c.update(&trigger_handler, None, None)?;
                let _r = c.update(&insert_trigger, None, None)?;
                let _r = c.update(&update_trigger, None, None)?;
                Ok(())
            });
        }
        _ => {
            // initialize cron
            init::init_cron(schedule, job_name)?;
            log!("Initialized cron job");
        }
    }
    // start with initial batch load
    initalize_table_job(
        job_name,
        &valid_params,
        index_dist_type,
        transformer,
        // search_alg is now deprecated
        search_alg,
    )?;
    Ok(format!("Successfully created job: {job_name}"))
}

pub fn search(
    job_name: &str,
    query: &str,
    api_key: Option<String>,
    return_columns: Vec<String>,
    num_results: i32,
    where_clause: Option<String>,
) -> Result<Vec<pgrx::JsonB>> {
    let project_meta: VectorizeMeta = util::get_vectorize_meta_spi(job_name)?;
    let proj_params: types::JobParams = serde_json::from_value(
        serde_json::to_value(project_meta.params).unwrap_or_else(|e| {
            error!("failed to serialize metadata: {}", e);
        }),
    )
    .unwrap_or_else(|e| error!("failed to deserialize metadata: {}", e));

    let proj_api_key = match api_key {
        // if api passed in the function call, use that
        Some(k) => Some(k),
        // if not, use the one from the project metadata
        None => proj_params.api_key.clone(),
    };
    let embeddings = transform(query, &project_meta.transformer, proj_api_key);

    match project_meta.index_dist_type {
        types::IndexDist::pgv_hnsw_l2 => error!("Not implemented."),
        types::IndexDist::pgv_hnsw_ip => error!("Not implemented."),
        types::IndexDist::pgv_hnsw_cosine | types::IndexDist::vsc_diskann_cosine => {
            cosine_similarity_search(
                job_name,
                &proj_params,
                &return_columns,
                num_results,
                &embeddings[0],
                where_clause,
            )
        }
    }
}

pub fn cosine_similarity_search(
    project: &str,
    job_params: &types::JobParams,
    return_columns: &[String],
    num_results: i32,
    embeddings: &[f64],
    where_clause: Option<String>,
) -> Result<Vec<pgrx::JsonB>> {
    let schema = job_params.schema.clone();
    let table = job_params.table.clone();

    // switch on table method
    let query = match job_params.table_method {
        TableMethod::append => single_table_cosine_similarity(
            project,
            &schema,
            &table,
            return_columns,
            num_results,
            where_clause,
        ),
        TableMethod::join => join_table_cosine_similarity(
            project,
            job_params,
            return_columns,
            num_results,
            where_clause,
        ),
    };
    Spi::connect(|client| {
        let mut results: Vec<pgrx::JsonB> = Vec::new();
        let tup_table = client.select(
            &query,
            None,
            Some(vec![(
                PgBuiltInOids::FLOAT8ARRAYOID.oid(),
                embeddings.into_datum(),
            )]),
        )?;
        for row in tup_table {
            match row["results"].value()? {
                Some(r) => results.push(r),
                None => error!("failed to get results"),
            }
        }
        Ok(results)
    })
}

fn join_table_cosine_similarity(
    project: &str,
    job_params: &types::JobParams,
    return_columns: &[String],
    num_results: i32,
    where_clause: Option<String>,
) -> String {
    let schema = job_params.schema.clone();
    let table = job_params.table.clone();
    let join_key = &job_params.primary_key;
    let cols = &return_columns
        .iter()
        .map(|s| format!("t0.{}", s))
        .collect::<Vec<_>>()
        .join(",");

    let where_str = if let Some(w) = where_clause {
        prepare_filter(&w, join_key)
    } else {
        "".to_string()
    };
    let inner_query = format!(
        "
    SELECT
        {join_key},
        1 - (embeddings <=> $1::vector) AS similarity_score
    FROM vectorize._embeddings_{project}
    ORDER BY similarity_score DESC
    "
    );
    format!(
        "
    SELECT to_jsonb(t) as results
    FROM (
        SELECT {cols}, t1.similarity_score
        FROM
            (
                {inner_query}
            ) t1
        INNER JOIN {schema}.{table} t0 on t0.{join_key} = t1.{join_key}
        {where_str}
    ) t
    ORDER BY t.similarity_score DESC
    LIMIT {num_results};
    "
    )
}

fn single_table_cosine_similarity(
    project: &str,
    schema: &str,
    table: &str,
    return_columns: &[String],
    num_results: i32,
    where_clause: Option<String>,
) -> String {
    let where_str = if let Some(w) = where_clause {
        format!("AND {}", w)
    } else {
        "".to_string()
    };
    format!(
        "
    SELECT to_jsonb(t) as results
    FROM (
        SELECT 
        1 - ({project}_embeddings <=> $1::vector) AS similarity_score,
        {cols}
    FROM {schema}.{table}
    WHERE {project}_updated_at is NOT NULL
    {where_str}
    ORDER BY similarity_score DESC
    LIMIT {num_results}
    ) t
    ",
        cols = return_columns.join(", "),
    )
}

// transform user's where_sql into the format search query expects
fn prepare_filter(filter: &str, pkey: &str) -> String {
    let wc = filter.replace(pkey, &format!("t0.{}", pkey));
    format!("AND {wc}")
}<|MERGE_RESOLUTION|>--- conflicted
+++ resolved
@@ -70,7 +70,6 @@
             sync_get_model_info(&transformer.fullname, api_key.clone())
                 .context("transformer does not exist")?;
         }
-<<<<<<< HEAD
         ModelSource::Ollama => {
             let url = match guc::get_guc(guc::VectorizeGuc::OllamaServiceUrl) {
                Some(k) => k,
@@ -87,10 +86,6 @@
                     error!("Error with model host: {:?}", e)
                 }
             }
-=======
-        ModelSource::Ollama | ModelSource::Tembo => {
-            error!("Ollama/Tembo not implemented for search yet");
->>>>>>> aae5a6de
         }
     }
 
