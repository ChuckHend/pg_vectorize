--- conflicted
+++ resolved
@@ -19,13 +19,9 @@
     primary_key: &str,
     args: Option<serde_json::Value>,
     update_col: Option<String>,
-<<<<<<< HEAD
     index_dist_type: types::IndexDist,
-    transformer: &str,
+    transformer: &Model,
     // search_alg is now deprecated
-=======
-    transformer: &Model,
->>>>>>> a70cb40f
     search_alg: types::SimilarityAlg,
     table_method: types::TableMethod,
     // cron-like for a cron based update model, or 'realtime' for a trigger-based
