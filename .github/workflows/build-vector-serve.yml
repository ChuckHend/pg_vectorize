name: Build and deploy embedding server

on:
  push:
    branches:
      - main
    paths:
      - ".github/workflows/build-vector-serve.yml"
      - "vector-serve/**"

  pull_request:
    branches:
      - main
    paths:
      - ".github/workflows/build-vector-serve.yml"
      - "vector-serve/**"

permissions:
  id-token: write
  contents: read

defaults:
  run:
    shell: bash

jobs:
  tests:
    runs-on: ubuntu-latest
    steps:
      - uses: actions/checkout@v4
      - name: Set up Python
        uses: actions/setup-python@v5
        with:
          python-version: 3.12.7
      - name: Setup
        with:
          working-directory: ./vector-serve/
        run: make setup
      - name: Init Model Cache
        with:
          working-directory: ./vector-serve/
        run: make download.models
      - name: Lints
        with:
          working-directory: ./vector-serve/
        run: make check
      - name: Tests
        with:
          working-directory: ./vector-serve/
        run: make test

  build_and_push_amd64:
    name: Build and push AMD64 images
    runs-on:
      - self-hosted
      - dind
      - large-8x8
    outputs:
      short_sha: ${{ steps.versions.outputs.SHORT_SHA }}
    steps:
      - name: Checkout
        uses: actions/checkout@v4

      - name: Set version strings
        id: versions
<<<<<<< HEAD
        run: echo "SHORT_SHA=$(git rev-parse --short HEAD)" >> $GITHUB_OUTPUT

=======
        run: |
          echo "SHORT_SHA=$(git rev-parse --short HEAD)" >> $GITHUB_OUTPUT

      - name: Set up QEMU
        uses: docker/setup-qemu-action@v3

>>>>>>> cf0cecfa
      - name: Set up Docker Buildx
        uses: docker/setup-buildx-action@v3

      - name: Login to Quay
        uses: docker/login-action@v2
        with:
          registry: quay.io/tembo
          username: ${{ secrets.QUAY_USER_TEMBO }}
          password: ${{ secrets.QUAY_PASSWORD_TEMBO }}

      - name: Build and push -- Commit
<<<<<<< HEAD
        run: |
            docker build \
                -f ./vector-serve/Dockerfile \
                -t quay.io/tembo/vector-serve:${{ steps.versions.outputs.SHORT_SHA }}-amd64 .
            docker push quay.io/tembo/vector-serve:${{ steps.versions.outputs.SHORT_SHA }}-amd64
=======
        # push a build for every commit
        uses: docker/build-push-action@v6
        with:
          file: ./vector-serve/Dockerfile
          context: ./
          platforms: linux/amd64, linux/arm64
          push: true
          tags: |
            quay.io/tembo/vector-serve:${{ steps.versions.outputs.SHORT_SHA }}
>>>>>>> cf0cecfa

      - name: Build and push -- Release
        if: github.ref == 'refs/heads/main'
<<<<<<< HEAD
        run: |
            docker build \
                -f ./vector-serve/Dockerfile \
                -t quay.io/tembo/vector-serve:latest-amd64 .
            docker push quay.io/tembo/vector-serve:latest-amd64
=======
        uses: docker/build-push-action@v6
        with:
          file: ./vector-serve/Dockerfile
          context: ./
          platforms: linux/amd64, linux/arm64
          push: true
          tags: |
            quay.io/tembo/vector-serve:latest
>>>>>>> cf0cecfa

      - name: ECR Build and push -- Commit
        uses: aws-actions/configure-aws-credentials@v4
        with:
          role-to-assume: ${{ secrets.GHA_IAM_ROLE }}
          role-session-name: images-gha-docker-build-and-push
          aws-region: ${{ secrets.AWS_REGION }}

      - name: Login to Amazon ECR
        id: login-ecr
        uses: aws-actions/amazon-ecr-login@v2

      - name: Build and push
        uses: docker/build-push-action@v6
        with:
          file: ./vector-serve/Dockerfile
          context: ./
          platforms: linux/amd64
          push: true
          tags: |
            ${{ secrets.ECR_REGISTRY }}/vector-serve:${{ steps.versions.outputs.SHORT_SHA }}
          cache-from: type=local,src=/tmp/.buildx-cache
          cache-to: type=local,dest=/tmp/.buildx-cache
          provenance: false

  build_and_push_arm64:
    name: Build and push ARM64 images
    runs-on:
      - arm64-4x16
    outputs:
      short_sha: ${{ steps.versions.outputs.SHORT_SHA }}
    steps:
      - name: Checkout
        uses: actions/checkout@v4

      - name: Set version strings
        id: versions
        run: echo "SHORT_SHA=$(git rev-parse --short HEAD)" >> $GITHUB_OUTPUT

      - name: Set up Docker Buildx
        uses: docker/setup-buildx-action@v3

      - name: Login to Quay
        uses: docker/login-action@v2
        with:
          registry: quay.io/tembo
          username: ${{ secrets.QUAY_USER_TEMBO }}
          password: ${{ secrets.QUAY_PASSWORD_TEMBO }}

      - name: Build and push -- Commit
        run: |
            docker build \
                -f ./vector-serve/Dockerfile \
                --platform linux/arm64 \
                -t quay.io/tembo/vector-serve:${{ steps.versions.outputs.SHORT_SHA }}-arm64 .
            docker push quay.io/tembo/vector-serve:${{ steps.versions.outputs.SHORT_SHA }}-arm64

      - name: Build and push -- Release
        if: github.ref == 'refs/heads/main'
        run: |
            docker build \
                -f ./vector-serve/Dockerfile \
                --platform linux/arm64 \
                -t quay.io/tembo/vector-serve:latest-arm64 .
            docker push quay.io/tembo/vector-serve:latest-arm64

  create_manifest:
    name: Create and Push Manifest

    runs-on: ubuntu-latest
    needs: [build_and_push_arm64, build_and_push_amd64]
    outputs:
      short_sha: ${{ steps.versions.outputs.SHORT_SHA }}

    steps:
      - name: Checkout
        uses: actions/checkout@v4

      - name: Login to Quay
        uses: docker/login-action@v2
        with:
          registry: quay.io/tembo
          username: ${{ secrets.QUAY_USER_TEMBO }}
          password: ${{ secrets.QUAY_PASSWORD_TEMBO }}

      - name: Set up Docker Buildx
        uses: docker/setup-buildx-action@v3

      - name: Set version string
        id: versions
        run: echo "SHORT_SHA=$(git rev-parse --short HEAD)" >> $GITHUB_OUTPUT

      - name: Create and push Docker manifest -- Commit
        run: |
          docker manifest create \
            quay.io/tembo/vector-serve:${{ steps.versions.outputs.SHORT_SHA }} \
            quay.io/tembo/vector-serve:${{ steps.versions.outputs.SHORT_SHA }}-arm64 \
            quay.io/tembo/vector-serve:${{ steps.versions.outputs.SHORT_SHA }}-amd64

          docker manifest annotate quay.io/tembo/vector-serve:${{ steps.versions.outputs.SHORT_SHA }} quay.io/tembo/vector-serve:${{ steps.versions.outputs.SHORT_SHA }}-amd64 --arch amd64 --os linux
          docker manifest push quay.io/tembo/vector-serve:${{ steps.versions.outputs.SHORT_SHA }}

      - name: Create and push Docker manifest -- latest (main)
        # only push latest off main
        if: github.ref == 'refs/heads/main'
        run: |
          docker manifest create \
            quay.io/tembo/vector-serve:latest \
            quay.io/tembo/vector-serve:latest-arm64 \
            quay.io/tembo/vector-serve:latest-amd64
        
          docker manifest annotate quay.io/tembo/vector-serve:latest quay.io/tembo/vector-serve:latest-arm64 --arch arm64 --os linux
          docker manifest annotate quay.io/tembo/vector-serve:latest quay.io/tembo/vector-serve:latest-amd64 --arch amd64 --os linux
          docker manifest push quay.io/tembo/vector-serve:latest<|MERGE_RESOLUTION|>--- conflicted
+++ resolved
@@ -63,17 +63,7 @@
 
       - name: Set version strings
         id: versions
-<<<<<<< HEAD
         run: echo "SHORT_SHA=$(git rev-parse --short HEAD)" >> $GITHUB_OUTPUT
-
-=======
-        run: |
-          echo "SHORT_SHA=$(git rev-parse --short HEAD)" >> $GITHUB_OUTPUT
-
-      - name: Set up QEMU
-        uses: docker/setup-qemu-action@v3
-
->>>>>>> cf0cecfa
       - name: Set up Docker Buildx
         uses: docker/setup-buildx-action@v3
 
@@ -85,42 +75,19 @@
           password: ${{ secrets.QUAY_PASSWORD_TEMBO }}
 
       - name: Build and push -- Commit
-<<<<<<< HEAD
         run: |
             docker build \
                 -f ./vector-serve/Dockerfile \
                 -t quay.io/tembo/vector-serve:${{ steps.versions.outputs.SHORT_SHA }}-amd64 .
             docker push quay.io/tembo/vector-serve:${{ steps.versions.outputs.SHORT_SHA }}-amd64
-=======
-        # push a build for every commit
-        uses: docker/build-push-action@v6
-        with:
-          file: ./vector-serve/Dockerfile
-          context: ./
-          platforms: linux/amd64, linux/arm64
-          push: true
-          tags: |
-            quay.io/tembo/vector-serve:${{ steps.versions.outputs.SHORT_SHA }}
->>>>>>> cf0cecfa
 
       - name: Build and push -- Release
         if: github.ref == 'refs/heads/main'
-<<<<<<< HEAD
         run: |
             docker build \
                 -f ./vector-serve/Dockerfile \
                 -t quay.io/tembo/vector-serve:latest-amd64 .
             docker push quay.io/tembo/vector-serve:latest-amd64
-=======
-        uses: docker/build-push-action@v6
-        with:
-          file: ./vector-serve/Dockerfile
-          context: ./
-          platforms: linux/amd64, linux/arm64
-          push: true
-          tags: |
-            quay.io/tembo/vector-serve:latest
->>>>>>> cf0cecfa
 
       - name: ECR Build and push -- Commit
         uses: aws-actions/configure-aws-credentials@v4
