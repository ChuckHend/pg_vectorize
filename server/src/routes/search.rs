use crate::errors::ServerError;
use actix_web::{HttpResponse, get, web};
use serde::{Deserialize, Serialize};
<<<<<<< HEAD
use sqlx::{PgPool, Row, prelude::FromRow};
use std::collections::{BTreeMap, HashMap};
=======
use sqlx::{FromRow, PgPool, Row};
use std::collections::HashMap;
>>>>>>> 46d6e3db
use std::sync::Arc;
use tokio::sync::RwLock;
use utoipa::ToSchema;
use uuid::Uuid;
use vectorize_core::query;
use vectorize_core::transformers::providers::prepare_generic_embedding_request;
use vectorize_core::transformers::types::Inputs;
use vectorize_core::types::VectorizeJob;

#[derive(Serialize, Deserialize, Debug, Clone, ToSchema, FromRow)]
pub struct SearchRequest {
    pub job_name: String,
    pub query: String,
    #[serde(default = "default_window_size")]
    pub window_size: i32,
    #[serde(default = "default_limit")]
    pub limit: i32,
    #[serde(default = "default_rrf_k")]
    pub rrf_k: f32,
    #[serde(default = "default_semantic_wt")]
    pub semantic_wt: f32,
    #[serde(default = "default_fts_wt")]
    pub fts_wt: f32,
    #[serde(flatten, default)]
    pub filters: BTreeMap<String, query::FilterValue>,
}

fn default_semantic_wt() -> f32 {
    1.0
}

fn default_fts_wt() -> f32 {
    1.0
}

fn default_limit() -> i32 {
    10
}

fn default_window_size() -> i32 {
    5 * default_limit()
}

fn default_rrf_k() -> f32 {
    60.0
}

#[derive(Serialize, Deserialize, Debug, Clone, ToSchema)]
pub struct SearchResponse {
    pub id: Uuid,
}

#[utoipa::path(
    context_path = "/api/v1",
    params(
        ("job_name" = String, Query, description = "Name of the vectorize job"),
        ("query" = String, Query, description = "Search query string"),
        ("limit" = Option<i64>, Query, description = "Optional limit on the number of results"),
        ("window_size" = Option<i64>, Query, description = "Optional window size (inner limits) for hybrid search"),
        ("rrf_k" = Option<i64>, Query, description = "Optional RRF k parameter for hybrid search"),
        ("semantic_wt" = Option<f32>, Query, description = "Optional weight for semantic search (default: 1.0)"),
        ("fts_wt" = Option<f32>, Query, description = "Optional weight for full-text search (default: 1.0)"),
        ("filters" = Option<HashMap<String, String>>, Query, description = "Optional filters for the search"),
    ),
    responses(
        (
            status = 200, description = "Search results",
            body = Vec<serde_json::Value>,
        ),
    ),
)]
#[get("/search")]
pub async fn search(
    pool: web::Data<PgPool>,
    jobmap: web::Data<Arc<RwLock<HashMap<String, VectorizeJob>>>>,
    payload: web::Query<SearchRequest>,
) -> Result<HttpResponse, ServerError> {
    let payload = payload.into_inner();
    query::check_input(&payload.job_name)?;

    // check the filters are valid if they exist and create a SQL string for them
    if !payload.filters.is_empty() {
        for (key, value) in &payload.filters {
            // validate key and value
            query::check_input(key)?;
            if let query::FilterValue::String(value) = value {
                // only need to check the value if it is a raw string
                query::check_input(value)?;
            }
        }
    }

    // Try to get job info from cache first, fallback to database with write-through on miss
    let vectorizejob = {
        if let Some(job_info) = {
            let job_cache = jobmap.read().await;
            job_cache.get(&payload.job_name).cloned()
        } {
            job_info
        } else {
            log::warn!(
                "Job not found in cache, querying database for job: {}",
                payload.job_name
            );
<<<<<<< HEAD
            let job = vectorize_core::db::get_vectorize_job(&pool, &payload.job_name).await?;
            let mut job_cache = jobmap.write().await;
            job_cache.insert(payload.job_name.clone(), job.clone());
            job
=======
            get_vectorize_job(&pool, &payload.job_name).await?
>>>>>>> 46d6e3db
        }
    };

    let provider = vectorize_core::transformers::providers::get_provider(
        &vectorizejob.model.source,
        None,
        None,
        None,
    )?;

    let input = Inputs {
        record_id: "".to_string(),
        inputs: payload.query.clone(),
        token_estimate: 0,
    };

    let embedding_request = prepare_generic_embedding_request(&vectorizejob.model, &[input]);
    let embeddings = provider.generate_embedding(&embedding_request).await?;

    // Cap window size to prevent excessive inner result sets
    const MAX_WINDOW_SIZE: i32 = 500;
    let effective_window_size = payload.window_size.clamp(1, MAX_WINDOW_SIZE);

    // Convert filters to HashMap for the core query builder, and reuse the same
    // instance for binding to keep iteration order consistent within this call.
    let filters_hm: HashMap<String, query::FilterValue> =
        payload.filters.clone().into_iter().collect();

    let q = query::hybrid_search_query(
        &payload.job_name,
        &vectorizejob.src_schema,
        &vectorizejob.src_table,
        &vectorizejob.primary_key,
        &["*".to_string()],
        effective_window_size,
        payload.limit,
        payload.rrf_k,
        payload.semantic_wt,
        payload.fts_wt,
        &filters_hm,
    );

    let mut prepared_query = sqlx::query(&q)
        .bind(&embeddings.embeddings[0])
        .bind(&payload.query);

    // Bind filter values using the same HashMap instance used by the query builder
    for value in filters_hm.values() {
        prepared_query = value.bind_to_query(prepared_query);
    }

    let results = prepared_query.fetch_all(&**pool).await?;

    let json_results: Vec<serde_json::Value> = results
        .iter()
        .map(|row| row.get::<serde_json::Value, _>("results"))
        .collect();

    Ok(HttpResponse::Ok().json(json_results))
}

async fn get_vectorize_job(pool: &PgPool, job_name: &str) -> Result<VectorizeJob, ServerError> {
    // Changed return type
    match sqlx::query(
        "SELECT job_name, src_table, src_schema, src_columns, primary_key, update_time_col, model 
         FROM vectorize.job 
         WHERE job_name = $1",
    )
    .bind(job_name)
    .fetch_optional(pool)
    .await?
    {
        Some(row) => Ok(VectorizeJob::from_row(&row)?),
        None => Err(ServerError::NotFoundError(format!(
            "Job not found: {}",
            job_name
        ))),
    }
}<|MERGE_RESOLUTION|>--- conflicted
+++ resolved
@@ -1,13 +1,9 @@
 use crate::errors::ServerError;
 use actix_web::{HttpResponse, get, web};
 use serde::{Deserialize, Serialize};
-<<<<<<< HEAD
 use sqlx::{PgPool, Row, prelude::FromRow};
 use std::collections::{BTreeMap, HashMap};
-=======
-use sqlx::{FromRow, PgPool, Row};
-use std::collections::HashMap;
->>>>>>> 46d6e3db
+
 use std::sync::Arc;
 use tokio::sync::RwLock;
 use utoipa::ToSchema;
@@ -112,14 +108,10 @@
                 "Job not found in cache, querying database for job: {}",
                 payload.job_name
             );
-<<<<<<< HEAD
-            let job = vectorize_core::db::get_vectorize_job(&pool, &payload.job_name).await?;
+            let job = get_vectorize_job(&pool, &payload.job_name).await?;
             let mut job_cache = jobmap.write().await;
             job_cache.insert(payload.job_name.clone(), job.clone());
             job
-=======
-            get_vectorize_job(&pool, &payload.job_name).await?
->>>>>>> 46d6e3db
         }
     };
 
