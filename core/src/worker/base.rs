--- conflicted
+++ resolved
@@ -1,10 +1,5 @@
-<<<<<<< HEAD
 use crate::transformers::{generic, http_handler, openai, ollama};
 use crate::types::{JobMessage, JobParams};
-=======
-use crate::transformers::{generic, http_handler, openai};
-use crate::types::{JobMessage, JobParams, ModelSource};
->>>>>>> bf1cb383
 use crate::worker::ops;
 use anyhow::Result;
 use log::{error, info};
@@ -48,6 +43,8 @@
     pub queue_name: String,
     pub embedding_svc_url: String,
     pub openai_api_key: Option<String>,
+    pub ollama_host: Option<String>,
+    pub ollama_port: i32,
     pub embedding_request_timeout: i32,
     pub poll_interval: u64,
     pub poll_interval_error: u64,
@@ -67,6 +64,10 @@
                 "http://localhost:3000/v1/embeddings",
             ),
             openai_api_key: env::var("OPENAI_API_KEY").ok(),
+            ollama_host: env::var("OLLAMA_HOST").ok(),
+            ollama_port: from_env_default("OLLAMA_PORT", "11434")
+                .parse()
+                .unwrap(),
             embedding_request_timeout: from_env_default("EMBEDDING_REQUEST_TIMEOUT", "6")
                 .parse()
                 .unwrap(),
@@ -101,18 +102,14 @@
             &msg.message.inputs,
             cfg.openai_api_key.clone(),
         )?,
-<<<<<<< HEAD
         // Adding default model URL for now
         // Need to decide how the model url will be defined
-        "llama2" => ollama::prepare_ollama_embedding_request(
+        ModelSource::Ollama => ollama::prepare_ollama_embedding_request(
             job_meta.clone(), 
             &msg.message.inputs, 
-            "https://0.0.0.0:11434".to_string()
+            // .to_string()
         )?,
-        _ => generic::prepare_generic_embedding_request(
-=======
         ModelSource::SentenceTransformers => generic::prepare_generic_embedding_request(
->>>>>>> bf1cb383
             job_meta.clone(),
             &msg.message.inputs,
             cfg.embedding_svc_url.clone(),
