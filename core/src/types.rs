use chrono::serde::ts_seconds_option::deserialize as from_tsopt;
use log::info;
use serde::{Deserialize, Serialize};
use sqlx::types::chrono::Utc;
use sqlx::FromRow;
use std::fmt;
use std::fmt::{Display, Formatter};
use std::str::FromStr;
use thiserror::Error;

pub const VECTORIZE_SCHEMA: &str = "vectorize";

#[allow(non_camel_case_types)]
#[derive(Clone, Debug, Serialize, Deserialize)]
// SimilarityAlg is now deprecated
pub enum SimilarityAlg {
    pgv_cosine_similarity,
}

impl Display for SimilarityAlg {
    fn fmt(&self, f: &mut Formatter<'_>) -> Result<(), std::fmt::Error> {
        match self {
            SimilarityAlg::pgv_cosine_similarity => write!(f, "pgv_cosine_similarity"),
        }
    }
}

impl FromStr for SimilarityAlg {
    type Err = String;

    fn from_str(s: &str) -> Result<Self, Self::Err> {
        match s {
            "pgv_cosine_similarity" => Ok(SimilarityAlg::pgv_cosine_similarity),
            _ => Err(format!("Invalid value: {}", s)),
        }
    }
}

impl From<String> for SimilarityAlg {
    fn from(s: String) -> Self {
        match s.as_str() {
            "pgv_cosine_similarity" => SimilarityAlg::pgv_cosine_similarity, // ... handle other variants ...
            _ => panic!("Invalid value for SimilarityAlg: {}", s), // or handle this case differently
        }
    }
}

#[allow(non_camel_case_types)]
#[derive(Clone, Debug, Serialize, Deserialize)]
pub enum IndexDist {
    pgv_hnsw_l2,
    pgv_hnsw_ip,
    pgv_hnsw_cosine,
    vsc_diskann_cosine,
}

impl Display for IndexDist {
    fn fmt(&self, f: &mut Formatter<'_>) -> Result<(), std::fmt::Error> {
        match self {
            IndexDist::pgv_hnsw_l2 => write!(f, "pgv_hnsw_l2"),
            IndexDist::pgv_hnsw_ip => write!(f, "pgv_hnsw_ip"),
            IndexDist::pgv_hnsw_cosine => write!(f, "pgv_hnsw_cosine"),
            IndexDist::vsc_diskann_cosine => write!(f, "vsc_diskann_cosine"),
        }
    }
}

impl FromStr for IndexDist {
    type Err = String;

    fn from_str(s: &str) -> Result<Self, Self::Err> {
        match s {
            "pgv_hnsw_l2" => Ok(IndexDist::pgv_hnsw_l2),
            "pgv_hnsw_ip" => Ok(IndexDist::pgv_hnsw_ip),
            "pgv_hnsw_cosine" => Ok(IndexDist::pgv_hnsw_cosine),
            "vsc_diskann_cosine" => Ok(IndexDist::vsc_diskann_cosine),
            _ => Err(format!("Invalid value for IndexDist: {}", s)),
        }
    }
}

impl From<String> for IndexDist {
    fn from(s: String) -> Self {
        match s.as_str() {
            "pgv_hnsw_l2" => IndexDist::pgv_hnsw_l2,
            "pgv_hnsw_ip" => IndexDist::pgv_hnsw_ip,
            "pgv_hnsw_cosine" => IndexDist::pgv_hnsw_cosine,
            "vsc_diskann_cosine" => IndexDist::vsc_diskann_cosine,
            _ => panic!("Invalid value for IndexDist: {}", s),
        }
    }
}

#[allow(non_camel_case_types)]
#[derive(Clone, Debug, Default, Serialize, Deserialize, PartialEq, Eq)]
pub enum TableMethod {
    // append a new column to the existing table
    append,
    // join existing table to a new table with embeddings
    #[default]
    join,
}

#[derive(Clone, Debug, Default, Serialize, Deserialize, FromRow)]
pub struct JobParams {
    pub schema: String,
    pub table: String,
    pub columns: Vec<String>,
    pub update_time_col: Option<String>,
    pub table_method: TableMethod,
    pub primary_key: String,
    pub pkey_type: String,
    #[serde(skip_serializing_if = "Option::is_none")]
    pub api_key: Option<String>,
    #[serde(default = "default_schedule")]
    pub schedule: String,
}

fn default_schedule() -> String {
    "realtime".to_string()
}

// schema for all messages that hit pgmq
#[derive(Clone, Deserialize, Debug, Serialize)]
pub struct JobMessage {
    pub job_name: String,
    pub job_meta: VectorizeMeta,
    pub inputs: Vec<crate::transformers::types::Inputs>,
}

// schema for every job
// also schema for the vectorize.vectorize_meta table
#[derive(Clone, Debug, Deserialize, FromRow, Serialize)]
pub struct VectorizeMeta {
    pub job_id: i64,
    pub name: String,
    pub index_dist_type: IndexDist,
    pub transformer: Model,
    // search_alg and SimilarityAlg are now deprecated
    pub search_alg: SimilarityAlg,
    pub params: serde_json::Value,
    #[serde(deserialize_with = "from_tsopt")]
    pub last_completion: Option<chrono::DateTime<Utc>>,
}

#[derive(Clone, Debug, Deserialize, Serialize)]
pub struct Model {
    pub source: ModelSource,
    // the model's namespace + model name
    pub fullname: String,
    pub name: String,
}

impl From<String> for Model {
    fn from(input: String) -> Self {
        let errmsg = format!("Invalid input string for Model: {}", input);
        Model::new(&input).expect(&errmsg)
    }
}

#[derive(Debug, Error, PartialEq)]
pub enum ModelError {
    #[error("Invalid model source: {0}")]
    InvalidSource(String),
    #[error("Invalid model format: {0}")]
    InvalidFormat(String),
}

impl Model {
    pub fn new(input: &str) -> Result<Self, ModelError> {
        let mut parts: Vec<&str> = input.split('/').collect();
<<<<<<< HEAD
        info!("{:?}", parts);
        let missing_source = parts.len() != 2;
=======
        let missing_source = parts.len() < 2;
        if parts.len() > 3 {
            return Err(ModelError::InvalidFormat(input.to_string()));
        }
>>>>>>> aae5a6de
        if missing_source && parts[0] == "text-embedding-ada-002" {
            // for backwards compatibility, prepend "openai" to text-embedding-ada-2
            parts.insert(0, "openai");
        } else if missing_source && parts[0] == "all-MiniLM-L12-v2" {
            parts.insert(0, "sentence-transformers");
        } else if missing_source {
            return Err(ModelError::InvalidFormat(input.to_string()));
        }

        let source = parts[0]
            .parse::<ModelSource>()
            .map_err(|_| ModelError::InvalidSource(parts[0].to_string()))?;

        let name = if source == ModelSource::Tembo {
            // removes the leading /tembo from the model name
            parts.remove(0);
            // all others remain the same
            parts.join("/")
        } else {
            parts
                .last()
                .expect("expected non-empty model name")
                .to_string()
        };

        Ok(Self {
            source,
            fullname: parts.join("/"),
            name,
        })
    }
}

impl fmt::Display for Model {
    fn fmt(&self, f: &mut fmt::Formatter) -> fmt::Result {
        write!(f, "{}", self.fullname)
    }
}

// model sources are places that serve models
// each source can have its own API schema
#[derive(Clone, Debug, Deserialize, PartialEq, Serialize)]
pub enum ModelSource {
    OpenAI,
    SentenceTransformers,
    Ollama,
    Tembo,
}

impl FromStr for ModelSource {
    type Err = String;

    fn from_str(s: &str) -> Result<Self, Self::Err> {
        match s.to_lowercase().as_str() {
            "ollama" => Ok(ModelSource::Ollama),
            "openai" => Ok(ModelSource::OpenAI),
            "sentence-transformers" => Ok(ModelSource::SentenceTransformers),
            "tembo" => Ok(ModelSource::Tembo),
            _ => Ok(ModelSource::SentenceTransformers),
        }
    }
}

impl Display for ModelSource {
    fn fmt(&self, f: &mut Formatter<'_>) -> Result<(), std::fmt::Error> {
        match self {
            ModelSource::Ollama => write!(f, "ollama"),
            ModelSource::OpenAI => write!(f, "openai"),
            ModelSource::SentenceTransformers => write!(f, "sentence-transformers"),
            ModelSource::Tembo => write!(f, "tembo"),
        }
    }
}

impl From<String> for ModelSource {
    fn from(s: String) -> Self {
        match s.as_str() {
            "ollama" => ModelSource::Ollama,
            "openai" => ModelSource::OpenAI,
            "sentence-transformers" => ModelSource::SentenceTransformers,
            "tembo" => ModelSource::Tembo,
            // other cases are assumed to be private sentence-transformer compatible model
            // and can be hot-loaded
            _ => ModelSource::SentenceTransformers,
        }
    }
}

// test
#[cfg(test)]
mod model_tests {
    use super::*;

    #[test]
    fn test_tembo_parsing() {
        let model = Model::new("tembo/meta-llama/Meta-Llama-3-8B-Instruct").unwrap();
        assert_eq!(model.source, ModelSource::Tembo);
        assert_eq!(model.fullname, "meta-llama/Meta-Llama-3-8B-Instruct");
        assert_eq!(model.name, "meta-llama/Meta-Llama-3-8B-Instruct");
    }

    #[test]
    fn test_ollama_parsing() {
        let model = Model::new("ollama/wizardlm2:7b").unwrap();
        assert_eq!(model.source, ModelSource::Ollama);
        assert_eq!(model.fullname, "ollama/wizardlm2:7b");
        assert_eq!(model.name, "wizardlm2:7b");
    }

    #[test]
    fn test_legacy_fullname() {
        let model = Model::new("text-embedding-ada-002").unwrap();
        assert_eq!(model.source, ModelSource::OpenAI);
        assert_eq!(model.name, "text-embedding-ada-002");
        assert_eq!(model.fullname, "openai/text-embedding-ada-002");
        let model_string = model.to_string();
        assert_eq!(model_string, "openai/text-embedding-ada-002");

        let model = Model::new("all-MiniLM-L12-v2").unwrap();
        assert_eq!(model.source, ModelSource::SentenceTransformers);
        assert_eq!(model.name, "all-MiniLM-L12-v2");
        assert_eq!(model.fullname, "sentence-transformers/all-MiniLM-L12-v2");

        let model_string = model.to_string();
        assert_eq!(model_string, "sentence-transformers/all-MiniLM-L12-v2");
    }

    #[test]
    fn test_valid_model_openai() {
        let model = Model::new("openai/model-name").unwrap();
        assert_eq!(model.source, ModelSource::OpenAI);
        assert_eq!(model.name, "model-name");
    }

    #[test]
    fn test_valid_model_sentencetransformers() {
        let model = Model::new("sentence-transformers/model-name").unwrap();
        assert_eq!(model.source, ModelSource::SentenceTransformers);
        assert_eq!(model.name, "model-name");
    }

    #[test]
    fn test_unknown_namespace() {
        // unknown namespace should default to sentence-transformers
        let model = Model::new("unknown/model-name").unwrap();
        assert!(model.source == ModelSource::SentenceTransformers);
        assert!(model.name == "model-name");
        assert!(model.fullname == "unknown/model-name");
    }

    #[test]
    fn test_invalid_format_no_slash() {
        assert!(Model::new("openaimodel-name").is_err());
    }

    #[test]
    fn test_backwards_compatibility() {
        let model = Model::new("text-embedding-ada-002").unwrap();
        assert_eq!(model.source, ModelSource::OpenAI);
        assert_eq!(model.name, "text-embedding-ada-002");
    }

    #[test]
    fn test_private_hf_sentence_transformer() {
        let model = Model::new("chuckhend/private-model").unwrap();
        assert_eq!(model.source, ModelSource::SentenceTransformers);
        assert_eq!(model.name, "private-model");
        assert_eq!(model.fullname, "chuckhend/private-model");
        let model_string = model.to_string();
        assert_eq!(model_string, "chuckhend/private-model");
    }
}<|MERGE_RESOLUTION|>--- conflicted
+++ resolved
@@ -169,15 +169,12 @@
 impl Model {
     pub fn new(input: &str) -> Result<Self, ModelError> {
         let mut parts: Vec<&str> = input.split('/').collect();
-<<<<<<< HEAD
-        info!("{:?}", parts);
-        let missing_source = parts.len() != 2;
-=======
+        
         let missing_source = parts.len() < 2;
         if parts.len() > 3 {
             return Err(ModelError::InvalidFormat(input.to_string()));
         }
->>>>>>> aae5a6de
+
         if missing_source && parts[0] == "text-embedding-ada-002" {
             // for backwards compatibility, prepend "openai" to text-embedding-ada-2
             parts.insert(0, "openai");
