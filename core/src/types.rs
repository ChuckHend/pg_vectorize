--- conflicted
+++ resolved
@@ -165,13 +165,9 @@
     pub job_id: i64,
     pub name: String,
     pub job_type: JobType,
-<<<<<<< HEAD
     pub index_dist_type: IndexDist,
-    pub transformer: String,
+    pub transformer: Model,
     // search_alg and SimilarityAlg are now deprecated
-=======
-    pub transformer: Model,
->>>>>>> a70cb40f
     pub search_alg: SimilarityAlg,
     pub params: serde_json::Value,
     #[serde(deserialize_with = "from_tsopt")]
