--- conflicted
+++ resolved
@@ -204,11 +204,7 @@
         job_name => '{job_name}',
         \"table\" => '{test_table_name}',
         primary_key => 'product_id',
-<<<<<<< HEAD
         columns => ARRAY['product_name', 'description'],
-=======
-        columns => ARRAY['product_name'],
->>>>>>> 0ff0d840
         transformer => 'all-MiniLM-L12-v2'
     );"
     ))
@@ -218,7 +214,6 @@
 
     // TEST BASIC SEARCH FUNCTIONALITY
     let search_results = common::search_with_retry(&conn, "mobile devices", &job_name, 10, 2, 3)
-<<<<<<< HEAD
         .await
         .expect("failed to exec search");
     assert_eq!(search_results.len(), 3);
@@ -245,7 +240,6 @@
             .expect("failed to exec search");
 
     let mut found_it = false;
-    println!("Searching inserted row: {}", random_product_id);
     for row in search_results {
         let row: common::SearchResult = serde_json::from_value(row.search_results).unwrap();
         if row.product_id == random_product_id {
@@ -312,30 +306,17 @@
     .expect("failed to init job");
 
     let search_results = common::search_with_retry(&conn, "mobile devices", &job_name, 10, 2, 3)
-=======
->>>>>>> 0ff0d840
-        .await
-        .expect("failed to exec search");
-    assert_eq!(search_results.len(), 3);
-
-<<<<<<< HEAD
+        .await
+        .expect("failed to exec search");
+    assert_eq!(search_results.len(), 3);
+
     let random_product_id = rng.gen_range(0..100000);
 
     // insert a new row
-=======
-    // TEST INSERT TRIGGER
-    let random_product_id = rng.gen_range(1..100000);
-
->>>>>>> 0ff0d840
     let insert_query = format!(
         "INSERT INTO \"{test_table_name}\"(product_id, product_name, description)
         VALUES ({random_product_id}, 'car tester', 'a product for testing cars');"
     );
-<<<<<<< HEAD
-=======
-
-    // insert a new row
->>>>>>> 0ff0d840
     let _result = sqlx::query(&insert_query)
         .execute(&conn)
         .await
@@ -354,40 +335,6 @@
         if row.product_id == random_product_id {
             assert_eq!(row.product_name, "car tester");
             found_it = true;
-<<<<<<< HEAD
-=======
-        } else {
-            println!("row: {:?}", row);
-        }
-    }
-    assert!(found_it);
-
-    // TEST UPDATE TRIGGER
-    let update_query = format!(
-        "UPDATE \"{test_table_name}\" SET
-            product_name = 'cat food', description = 'a product for feeding cats'
-        WHERE product_id = {random_product_id};"
-    );
-    let _result = sqlx::query(&update_query)
-        .execute(&conn)
-        .await
-        .expect("failed to insert into test_table");
-    // index will need to rebuild
-    tokio::time::sleep(tokio::time::Duration::from_secs(5 as u64)).await;
-    let search_results = common::search_with_retry(&conn, "cat food", &job_name, 10, 2, 3)
-        .await
-        .expect("failed to exec search");
-
-    let mut found_it = false;
-    for row in search_results {
-        let row: common::SearchResult = serde_json::from_value(row.search_results).unwrap();
-        if row.product_id == random_product_id {
-            assert_eq!(row.product_name, "cat food");
-            assert_eq!(row.description, "a product for feeding cats");
-            found_it = true;
-        } else {
-            println!("row: {:?}", row);
->>>>>>> 0ff0d840
         }
     }
     assert!(found_it);
